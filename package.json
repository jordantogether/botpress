{
  "name": "botpress",
  "description": "The world's first CMS for bots. Easily create, manage and extend chatbots.",
  "version": "1.1.2",
  "author": "Botpress",
  "bin": {
    "bp": "./bin/botpress",
    "botpress": "./bin/botpress"
  },
  "bugs": {
    "url": "https://github.com/botpress/botpress/issues"
  },
  "dependencies": {
    "axios": "^0.15.2",
    "babel-polyfill": "^6.23.0",
    "bluebird": "^3.4.6",
    "body-parser": "^1.15.2",
    "chalk": "^1.1.3",
    "commander": "^2.9.0",
    "dotenv": "^4.0.0",
    "email-templates": "^2.5.4",
    "eventemitter2": "^2.1.3",
    "express": "^4.14.0",
    "formidable": "^1.1.1",
    "glob": "^7.1.2",
    "handlebars": "^4.0.6",
    "howler": "^2.0.3",
    "js-yaml": "^3.8.4",
    "jsonwebtoken": "^7.1.9",
    "knex": "^0.12.6",
    "lodash": "^4.16.4",
    "moment": "^2.15.1",
    "monitorctrlc": "^2.0.1",
    "ms": "^0.7.1",
    "multer": "^1.3.0",
    "mustache": "^2.3.0",
    "mware": "0.0.3",
    "node-machine-id": "^1.1.3",
    "nodemailer": "^2.7.2",
    "nodemon": "^1.12.1",
    "pg": "^6.1.2",
    "prompt": "^1.0.0",
    "react-codemirror": "^1.0.0",
    "react-jsonschema-form": "^0.49.0",
    "socket.io": "^1.5.0",
    "socket.io-client": "^2.0.3",
    "socketio-jwt": "^4.5.0",
    "source-map-support": "^0.4.6",
    "sqlite3": "3.1.8",
    "universal-analytics": "^0.4.8",
    "uuid": "^3.0.0",
    "vm2": "^3.5.2",
    "winston": "^2.2.0"
  },
  "devDependencies": {
    "autoprefixer": "^6.5.3",
    "babel-cli": "^6.16.0",
    "babel-core": "^6.18.0",
    "babel-loader": "^7.1.2",
    "babel-plugin-root-import": "^5.1.0",
    "babel-plugin-transform-decorators-legacy": "^1.3.4",
    "babel-plugin-transform-object-rest-spread": "^6.16.0",
    "babel-preset-latest": "^6.16.0",
    "babel-preset-react": "^6.11.1",
    "babel-preset-stage-0": "^6.16.0",
    "babel-register": "^6.16.3",
    "bootstrap": "^3.3.7",
    "chai": "^3.5.0",
    "classnames": "^2.2.5",
    "copy-webpack-plugin": "^4.2.0",
    "css-loader": "^0.25.0",
    "exports-loader": "^0.6.3",
    "expose-loader": "^0.7.1",
    "extract-text-webpack-plugin": "^3.0.1",
    "file-loader": "^0.9.0",
    "hard-source-webpack-plugin": "^0.4.9",
    "history": "^2.1.2",
    "husky": "0.14.3",
    "json-loader": "^0.5.4",
    "keymirror": "^0.1.1",
    "lint-staged": "4.3.0",
    "mocha": "^3.1.2",
    "node-sass": "^4.5.3",
    "npm-watch": "^0.1.6",
<<<<<<< HEAD
    "postcss-loader": "^1.1.1",
=======
    "nuclear-js": "^1.4.0",
    "nuclear-js-react-addons": "^0.4.1",
    "postcss-loader": "^2.0.8",
    "prettier": "1.7.4",
>>>>>>> 2b11e745
    "prop-types": "^15.5.8",
    "react": "^15.3.1",
    "react-addons-css-transition-group": "^15.3.1",
    "react-addons-update": "^15.4.2",
    "react-bootstrap": "^0.30.3",
    "react-bootstrap-button-loader": "^1.0.7",
    "react-dom": "^15.3.1",
    "react-dropzone": "^4.1.3",
    "react-emoji": "^0.4.4",
    "react-fontawesome": "^1.2.0",
    "react-ga": "^2.1.2",
    "react-markdown": "^2.4.5",
    "react-redux": "^5.0.6",
    "react-router": "^2.8.1",
    "react-select": "^1.0.0-rc.10",
    "react-sidebar": "^2.2.1",
    "react-sortable": "^1.2.0",
<<<<<<< HEAD
    "react-split-pane": "^0.1.66",
    "redux": "^3.7.2",
    "redux-actions": "^2.2.1",
    "redux-thunk": "^2.2.0",
    "sass-loader": "^4.0.2",
=======
    "sass-loader": "^6.0.6",
>>>>>>> 2b11e745
    "script-loader": "^0.7.0",
    "simple-line-icons": "^2.4.1",
    "sinon": "^1.17.7",
    "storm-react-diagrams": "^3.1.2",
    "style-loader": "^0.13.1",
    "tmp": "0.0.31",
    "uglifyjs-webpack-plugin": "^1.0.1",
    "webpack": "^3.8.1",
    "webpack-node-externals": "^1.6.0"
  },
  "engines": {
    "node": ">=4.6.0"
  },
  "homepage": "https://github.com/botpress/botpress#readme",
  "keywords": [
    "bots",
    "chatbots",
    "bot framework",
    "messenger",
    "facebook",
    "slack",
    "botkit",
    "microsoft bot framework",
    "bot builder",
    "bot",
    "chatbot",
    "api"
  ],
  "license": "AGPL-3.0",
  "main": "lib/node.bundle.js",
  "repository": "git+https://github.com/botpress/botpress.git",
  "os": ["darwin", "linux", "win32"],
  "scripts": {
    "prepare": "npm run compile",
    "compile": "./build.sh",
    "test":
      "BABEL_ENV=tests mocha --compilers js:babel-core/register --require tests/index.js tests/** extensions/**/tests/**",
    "watch": "npm-watch",
    "precommit": "lint-staged"
  },
  "watch": {
    "compile": {
      "patterns": ["src", "extensions"],
      "extensions": "js,jsx,scss,json,html"
    }
  },
  "lint-staged": {
    "*.{js,jsx,json,css}": ["prettier --write", "git add"]
  },
  "pre-commit": {
    "run": "precommit",
    "silent": true
  },
  "prettier": {
    "printWidth": 120,
    "singleQuote": true,
    "trailingComma": "none",
    "bracketSpacing": true,
    "jsxBracketSameLine": false,
    "parser": "babylon",
    "semi": false,
    "requirePragma": false
  }
}<|MERGE_RESOLUTION|>--- conflicted
+++ resolved
@@ -82,14 +82,10 @@
     "mocha": "^3.1.2",
     "node-sass": "^4.5.3",
     "npm-watch": "^0.1.6",
-<<<<<<< HEAD
-    "postcss-loader": "^1.1.1",
-=======
     "nuclear-js": "^1.4.0",
     "nuclear-js-react-addons": "^0.4.1",
     "postcss-loader": "^2.0.8",
     "prettier": "1.7.4",
->>>>>>> 2b11e745
     "prop-types": "^15.5.8",
     "react": "^15.3.1",
     "react-addons-css-transition-group": "^15.3.1",
@@ -107,15 +103,11 @@
     "react-select": "^1.0.0-rc.10",
     "react-sidebar": "^2.2.1",
     "react-sortable": "^1.2.0",
-<<<<<<< HEAD
     "react-split-pane": "^0.1.66",
     "redux": "^3.7.2",
     "redux-actions": "^2.2.1",
     "redux-thunk": "^2.2.0",
-    "sass-loader": "^4.0.2",
-=======
     "sass-loader": "^6.0.6",
->>>>>>> 2b11e745
     "script-loader": "^0.7.0",
     "simple-line-icons": "^2.4.1",
     "sinon": "^1.17.7",
