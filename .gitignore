# Logs
/logs
*.log
npm-debug.log*

# Runtime data
pids
*.pid
*.seed
*.pid.lock

# Directory for instrumented libs generated by jscoverage/JSCover
lib-cov

# Coverage directory used by tools like istanbul
coverage

# nyc test coverage
.nyc_output

# Grunt intermediate storage (http://gruntjs.com/creating-plugins#storing-task-files)
.grunt

# node-waf configuration
.lock-wscript

# Compiled binary addons (http://nodejs.org/api/addons.html)
build/Release

# Dependency directories
node_modules
jspm_packages

# Optional npm cache directory
.npm

# Optional eslint cache
.eslintcache

# Optional REPL history
.node_repl_history

# Output of 'npm pack'
*.tgz

web/bower_components
web/dist
web/modules
web/landing
data/
lib/
/src/web/__modules.jsx
/src/web/__landing.jsx
!/src/web/views/logs
.cache/

# for vim
*.swp
*.sly

<<<<<<< HEAD
**/.DS_Store

=======
>>>>>>> 8a14b9de
.idea/**

_book/<|MERGE_RESOLUTION|>--- conflicted
+++ resolved
@@ -58,11 +58,7 @@
 *.swp
 *.sly
 
-<<<<<<< HEAD
+
 **/.DS_Store
-
-=======
->>>>>>> 8a14b9de
 .idea/**
-
 _book/